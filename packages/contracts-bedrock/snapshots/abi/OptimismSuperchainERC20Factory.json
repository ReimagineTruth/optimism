[
  {
    "inputs": [
      {
        "internalType": "address",
        "name": "_remoteToken",
        "type": "address"
      },
      {
        "internalType": "string",
        "name": "_name",
        "type": "string"
      },
      {
        "internalType": "string",
        "name": "_symbol",
        "type": "string"
      },
      {
        "internalType": "uint8",
        "name": "_decimals",
        "type": "uint8"
      }
    ],
    "name": "deploy",
    "outputs": [
      {
        "internalType": "address",
        "name": "superchainERC20_",
        "type": "address"
      }
    ],
    "stateMutability": "nonpayable",
    "type": "function"
  },
  {
    "inputs": [
      {
        "internalType": "address",
<<<<<<< HEAD
        "name": "_localToken",
=======
        "name": "_superchainToken",
>>>>>>> 18732dba
        "type": "address"
      }
    ],
    "name": "deployments",
    "outputs": [
      {
        "internalType": "address",
        "name": "remoteToken_",
        "type": "address"
      }
    ],
    "stateMutability": "view",
    "type": "function"
  },
  {
    "inputs": [],
    "name": "version",
    "outputs": [
      {
        "internalType": "string",
        "name": "",
        "type": "string"
      }
    ],
    "stateMutability": "view",
    "type": "function"
  },
  {
    "anonymous": false,
    "inputs": [
      {
        "indexed": true,
        "internalType": "address",
        "name": "superchainToken",
        "type": "address"
      },
      {
        "indexed": true,
        "internalType": "address",
        "name": "remoteToken",
        "type": "address"
      },
      {
        "indexed": false,
        "internalType": "address",
        "name": "deployer",
        "type": "address"
      }
    ],
    "name": "OptimismSuperchainERC20Created",
    "type": "event"
  }
]<|MERGE_RESOLUTION|>--- conflicted
+++ resolved
@@ -37,11 +37,7 @@
     "inputs": [
       {
         "internalType": "address",
-<<<<<<< HEAD
         "name": "_localToken",
-=======
-        "name": "_superchainToken",
->>>>>>> 18732dba
         "type": "address"
       }
     ],
